--- conflicted
+++ resolved
@@ -70,7 +70,6 @@
           path: target/i686-pc-windows-msvc/release/*.exe
 
   OSX-app:
-<<<<<<< HEAD
     runs-on: macos-latest # X86 since M1 can use rosetta to run this
     steps:
       - uses: actions/checkout@v3
@@ -78,11 +77,6 @@
           rustup set auto-self-update disable
           rustup toolchain install stable --profile minimal
       - uses: Swatinem/rust-cache@v2
-=======
-    runs-on: macos-latest
-    steps:
-      - uses: actions/checkout@v3
->>>>>>> 5835f823
       - name: Build executable
         working-directory: ./config_app
         run: cargo build --verbose --release
