use backend::diag::device_modes::TcuDeviceMode;
use backend::diag::DataState;
use backend::diag::ident::IdentData;
use backend::diag::Nag52Diag;
use config_app_macros::include_base64;
use eframe::egui;
use eframe::Frame;
use eframe::egui::RichText;
use eframe::epaint::Color32;
use eframe::epaint::mutex::RwLock;
use std::sync::Arc;
use crate::window::{InterfacePage, PageAction};

use super::configuration::egs_config;
use super::nvs_editor::NvsEditor;
use super::settings_ui_gen::TcuAdvSettingsUi;
use super::updater::UpdatePage;
use super::{
    configuration::ConfigPage,
    diagnostics::solenoids::SolenoidPage,
    io_maipulator::IoManipulatorPage, map_editor::MapEditor, routine_tests::RoutinePage,
};
use crate::ui::diagnostics::DiagnosticsPage;

pub struct MainPage {
    diag_server: &'static mut Nag52Diag,
    info: Arc<RwLock<DataState<IdentData>>>,
    sn: Arc<RwLock<DataState<String>>>,
    first_run: bool,
    tcu_mode: Arc<RwLock<DataState<TcuDeviceMode>>>
}

impl MainPage {
    pub fn new(nag: Nag52Diag) -> Self {
        // Static mutable ref creation
        // this Nag52 lives the whole lifetime of the app once created,
        // so we have no need to clone it constantly, just throw the pointer around at
        // the subpages.
        //
        // We can keep it here as a ref to create a box from it when Drop() is called
        // so we can drop it safely without a memory leak
        let static_ref: &'static mut Nag52Diag = Box::leak(Box::new(nag));
<<<<<<< HEAD

=======
>>>>>>> 312ae99d
        Self {
            diag_server: static_ref,
            info: Arc::new(RwLock::new(DataState::Unint)),
            sn: Arc::new(RwLock::new(DataState::Unint)),
            first_run: false,
            tcu_mode: Arc::new(RwLock::new(DataState::Unint)),
        }
    }
}

impl InterfacePage for MainPage {
    fn make_ui(&mut self, ui: &mut egui::Ui, frame: &Frame) -> crate::window::PageAction {
        if !self.first_run {
            self.first_run = true;
            return PageAction::RegisterNag(Arc::new(self.diag_server.clone()));
        }
        ui.vertical_centered(|x| {
            x.heading("Welcome to the Ultimate-NAG52 configuration app!");
            let os_logo = if cfg!(windows) {
                egui::special_emojis::OS_WINDOWS
            } else if cfg!(target_os = "linux") {
                egui::special_emojis::OS_LINUX
            } else {
                egui::special_emojis::OS_APPLE
            };
            x.label(format!("Config app version {} for {} (Build {})", env!("CARGO_PKG_VERSION"), os_logo, env!("GIT_BUILD")));
            if env!("GIT_BUILD").ends_with("-dirty") || env!("GIT_BUILD") == "UNKNOWN" {
                x.strong(RichText::new("Warning. You have a modified or testing version of the config app! Bugs may be present!").color(Color32::RED));
            } else {
                // Check for updates
            }
            let link = if env!("GIT_BRANCH").contains("main") {
                include_base64!("aHR0cHM6Ly9naXRodWIuY29tL3JuZC1hc2gvdWx0aW1hdGUtbmFnNTItY29uZmlnLWFwcC9yZWxlYXNlcz9xPW1haW4mZXhwYW5kZWQ9dHJ1ZQ")
            } else {
                include_base64!("aHR0cHM6Ly9naXRodWIuY29tL3JuZC1hc2gvdWx0aW1hdGUtbmFnNTItY29uZmlnLWFwcC9yZWxlYXNlcz9xPWRldiZleHBhbmRlZD10cnVl")
            };
            x.hyperlink_to("View config app updates", link);
        });
        ui.separator();
        ui.label(r#"
            This application lets you do many things with the TCU!
            If you are lost or need help, you can always consult the wiki below,
            or join the Ultimate-NAG52 discussions Telegram group!
        "#);
        ui.heading("Useful links");
        ui.hyperlink_to("📢 Announcements 📢", include_base64!("aHR0cHM6Ly9kb2NzLnVsdGltYXRlLW5hZzUyLm5ldC9lbi9hbm5vdW5jZW1lbnRz"));
        // Weblinks are base64 encoded to avoid potential scraping
        ui.hyperlink_to(format!("📓 Ultimate-NAG52 wiki"), include_base64!("ZG9jcy51bHRpbWF0ZS1uYWc1Mi5uZXQ"));
        ui.hyperlink_to(format!("💁 Ultimate-NAG52 dicsussion group"), include_base64!("aHR0cHM6Ly90Lm1lLyt3dU5wZkhua0tTQmpNV0pr"));
        ui.hyperlink_to(format!(" Project progress playlist"), include_base64!("aHR0cHM6Ly93d3cueW91dHViZS5jb20vcGxheWxpc3Q_bGlzdD1QTHhydy00VnQ3eHR1OWQ4bENrTUNHMF9LN29IY3NTTXRG"));
        ui.label("Code repositories");
        ui.hyperlink_to(format!(" The configuration app"), include_base64!("aHR0cHM6Ly9naXRodWIuY29tL3JuZC1hc2gvdWx0aW1hdGUtbmFnNTItY29uZmlnLWFwcA"));
        ui.hyperlink_to(format!(" TCU Firmware"), include_base64!("aHR0cDovL2dpdGh1Yi5jb20vcm5kLWFzaC91bHRpbWF0ZS1uYWc1Mi1mdw"));
        ui.add(egui::Separator::default());
        let mut create_page = None;
        let ctx = ui.ctx().clone();
        if let DataState::LoadOk(mode) = self.tcu_mode.read().clone() {
            ui.vertical_centered(|ui| {
                ui.heading("TCU Status");
                if mode.contains(TcuDeviceMode::NO_CALIBRATION) {
                    ui.colored_label(Color32::RED, 
                        "Your TCU requires calibrations, and will NOT function. Please go to the EGS compatibility page
                        to correct this!"  
                    );
                } else if mode.contains(TcuDeviceMode::NO_EFUSE) {
                    ui.colored_label(Color32::RED, 
                        "Your TCU is freshly built and requires EFUSE configuration. Go to the configuration page
                        to correct this!"  
                    );
                } else if mode.contains(TcuDeviceMode::CANLOGGER) {
                    ui.colored_label(Color32::RED, 
                        "Your TCU is in CAN logging mode, and will NOT function. To disable this,
                        please go to the Diagnostic routine executor page, and then CAN Logger."  
                    );
                } else if mode.contains(TcuDeviceMode::SLAVE) {
                    ui.colored_label(Color32::RED, 
                        "Your TCU is in slave mode! It will NOT function."  
                    );
                } else if mode.contains(TcuDeviceMode::ERROR) {
                    ui.colored_label(Color32::RED, 
                        "Your TCU has encountered an error. Please consult the LOG window to
                        see what is wrong."  
                    );
                } else {
                    ui.label("TCU is running normally.");
                }
                ui.separator();
            });
        }
        
        ui.vertical_centered(|v| {
            v.heading("Tools");
            if v.button("Updater").clicked() {
                create_page = Some(PageAction::Add(Box::new(UpdatePage::new(
                    self.diag_server.clone(),
                ))));
            }
            if v.button("Diagnostics").clicked() {
                create_page = Some(PageAction::Add(Box::new(DiagnosticsPage::new(
                    self.diag_server.clone(),
                ))));
            }
            if v.button("Solenoid live view").clicked() {
                create_page = Some(PageAction::Add(Box::new(SolenoidPage::new(
                    self.diag_server.clone(),
                ))));
            }
            if v.button("IO Manipulator").clicked() {
                create_page = Some(PageAction::Add(Box::new(IoManipulatorPage::new(
                    self.diag_server.clone(),
                ))));
            }
            if v.button("Diagnostic routine executor").clicked() {
                create_page = Some(PageAction::Add(Box::new(RoutinePage::new(
                    self.diag_server.clone(),
                ))));
            }
            if v.button("Map Tuner").clicked() {
                create_page = Some(PageAction::Add(Box::new(MapEditor::new(
                    self.diag_server.clone(),
                ))));
            }
            if v.button("TCU Program settings").on_hover_text("CAUTION. DANGEROUS!").clicked() {
                create_page = Some(PageAction::Add(Box::new(TcuAdvSettingsUi::new(
                    self.diag_server.clone(),
                    ctx,
                ))));
            }
            if v.button("Configure EGS compatibility data").clicked() {
                create_page = Some(
                    PageAction::Add(Box::new(
                        egs_config::EgsConfigPage::new(self.diag_server.clone())
                    ))
                );
            }
            if v.button("Configure drive profiles").clicked() {
                create_page = Some(
                    PageAction::SendNotification {
                        text: "You have found a unimplemented feature!".into(),
                        kind: egui_toast::ToastKind::Info
                    }
                );
            }
            if v.button("Configure vehicle / gearbox").clicked() {
                create_page = Some(PageAction::Add(Box::new(ConfigPage::new(
                    self.diag_server.clone(),
                ))));
            }
        });


        if let Some(page) = create_page {
            return page;
        }

        let info_state = self.info.read().clone();
        match info_state {
            DataState::Unint => { ui.spinner(); },
            DataState::LoadErr(e) => { ui.label(format!("Could not query ECU Ident data: {e}")); },
            DataState::LoadOk(info) => {
                ui.collapsing("Show TCU Info", |ui| {
                    ui.label(format!(
                        "ECU Serial number: {}",
                        match self.sn.read().clone() {
                            DataState::LoadOk(s) => s,
                            DataState::Unint => "...".to_string(),
                            DataState::LoadErr(_) => "Unknown".to_string(),
                        }
                    ));
                    ui.label(format!(
                        "PCB Version: {} (HW date: {} week 20{})",
                        info.board_ver, info.hw_week, info.hw_year
                    ));
                    ui.label(format!(
                        "PCB Production date: {}/{}/20{}",
                        info.manf_day, info.manf_month, info.manf_year
                    ));
                    ui.label(format!(
                        "PCB Software date: week {} of 20{}",
                        info.sw_week, info.sw_year
                    ));
                    ui
                        .label(format!("EGS CAN Matrix selected: {}", info.egs_mode));
                });
            }
        }
        PageAction::None
    }

    fn get_title(&self) -> &'static str {
        "Ultimate-Nag52 configuration utility (Home)"
    }

    fn should_show_statusbar(&self) -> bool {
        true
    }

    fn destroy_nag(&self) -> bool {
        true
    }

    fn on_load(&mut self, nag: Option<Arc<Nag52Diag>>) {
        let tcu = self.diag_server.clone();
        let setting_lock = self.info.clone();
        let sn_lock = self.sn.clone();
        let mode_lock = self.tcu_mode.clone();
        std::thread::spawn(move|| {
            let state = match tcu.query_ecu_data() {
                Ok(info) => DataState::LoadOk(info),
                Err(err) => DataState::LoadErr(err.to_string()),
            };
            *setting_lock.write() = state;
            let state: DataState<String> = match tcu.get_ecu_sn() {
                Ok(sn) => DataState::LoadOk(sn),
                Err(err) => DataState::LoadErr(err.to_string()),
            };
            *sn_lock.write() = state;
            let state: DataState<TcuDeviceMode> = match tcu.read_device_mode() {
                Ok(sn) => DataState::LoadOk(sn),
                Err(err) => DataState::LoadErr(err.to_string()),
            };
            *mode_lock.write() = state;
        });
    }

}

impl Drop for MainPage {
    fn drop(&mut self) {
        // Create a temp box so we can drop it
        let b = unsafe { Box::from_raw(self.diag_server) };
        drop(b);
    }
}<|MERGE_RESOLUTION|>--- conflicted
+++ resolved
@@ -40,10 +40,7 @@
         // We can keep it here as a ref to create a box from it when Drop() is called
         // so we can drop it safely without a memory leak
         let static_ref: &'static mut Nag52Diag = Box::leak(Box::new(nag));
-<<<<<<< HEAD
-
-=======
->>>>>>> 312ae99d
+
         Self {
             diag_server: static_ref,
             info: Arc::new(RwLock::new(DataState::Unint)),
